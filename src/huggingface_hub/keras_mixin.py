import json
import logging
import os
import time
from pathlib import Path
from shutil import copytree, rmtree
from typing import Any, Dict, Optional, Union

from huggingface_hub import ModelHubMixin
from huggingface_hub.file_download import (
    is_graphviz_available,
    is_pydot_available,
    is_tf_available,
)
from huggingface_hub.snapshot_download import snapshot_download

from .constants import CONFIG_NAME
from .hf_api import HfApi, HfFolder
from .repository import Repository


logger = logging.getLogger(__name__)

if is_tf_available():
    import tensorflow as tf
<<<<<<< HEAD
    from tensorflow.keras.callbacks import Callback
=======
>>>>>>> 6dac5f45


def _extract_hyperparameters_from_keras(model):
    if model.optimizer is not None:
        hyperparameters = dict()
        hyperparameters["optimizer"] = model.optimizer.get_config()
        hyperparameters[
            "training_precision"
        ] = tf.keras.mixed_precision.global_policy().name
    else:
        hyperparameters = None
    return hyperparameters


def _parse_model_history(model):
    lines = None
    if model.history is not None:
        if model.history.history != {}:
            lines = []
            logs = model.history.history
            num_epochs = len(logs["loss"])

            for value in range(num_epochs):
                epoch_dict = {
                    log_key: log_value_list[value]
                    for log_key, log_value_list in logs.items()
                }
                values = dict()
                for k, v in epoch_dict.items():
                    if k.startswith("val_"):
                        k = "validation_" + k[4:]
                    elif k != "epoch":
                        k = "train_" + k
                    splits = k.split("_")
                    name = " ".join([part.capitalize() for part in splits])
                    values[name] = v
                lines.append(values)
    return lines


def _plot_network(model, save_directory):
    tf.keras.utils.plot_model(
        model,
        to_file=f"{save_directory}/model.png",
        show_shapes=False,
        show_dtype=False,
        show_layer_names=True,
        rankdir="TB",
        expand_nested=False,
        dpi=96,
        layer_range=None,
        show_layer_activations=True,
    )


def _write_metrics(model, model_card):
    lines = _parse_model_history(model)
    if lines is not None:
        model_card += "\n| Epochs |"

        for i in lines[0].keys():
            model_card += f" {i} |"
        model_card += "\n |"
        for i in range(len(lines[0].keys()) + 1):
            model_card += "--- |"  # add header of table
        for line in lines:
            model_card += f"\n| {lines.index(line) + 1}|"  # add values
            for key in line:
                value = round(line[key], 3)
                model_card += f" {value}| "
    else:
        model_card += "Model history needed"
    return model_card


def _create_model_card(
    model,
    repo_dir: Path,
    plot_model: Optional[bool] = True,
    task_name: Optional[str] = None,
<<<<<<< HEAD
    override_card: Optional[bool] = False,
=======
>>>>>>> 6dac5f45
):
    """
    Creates a model card for the repository.
    """
    hyperparameters = _extract_hyperparameters_from_keras(model)
    if plot_model and is_graphviz_available() and is_pydot_available():
        _plot_network(model, repo_dir)
    readme_path = f"{repo_dir}/README.md"
    model_card = "---\n"
    if task_name is not None:
        model_card += f"tags:\n- {task_name}\n"
    model_card += "library_name: keras\n---\n"
    model_card += "\n## Model description\n\nMore information needed\n"
    model_card += "\n## Intended uses & limitations\n\nMore information needed\n"
    model_card += "\n## Training and evaluation data\n\nMore information needed\n"
<<<<<<< HEAD
    model_card += "\n## Training procedure\n"
    model_card += "\n### Training hyperparameters\n"
    if hyperparameters is not None:
=======
    if hyperparameters is not None:
        model_card += "\n## Training procedure\n"
        model_card += "\n### Training hyperparameters\n"
>>>>>>> 6dac5f45
        model_card += "\nThe following hyperparameters were used during training:\n"
        model_card += "\n".join(
            [f"- {name}: {value}" for name, value in hyperparameters.items()]
        )
        model_card += "\n"
<<<<<<< HEAD
    else:
        model_card += "\nMore information needed\n"

    model_card += "\n ## Training Metrics"
=======
    model_card += "\n ## Training Metrics\n"
>>>>>>> 6dac5f45
    model_card = _write_metrics(model, model_card)
    if plot_model and os.path.exists(f"{repo_dir}/model.png"):
        model_card += "\n ## Model Plot\n"
        model_card += "\n<details>"
        model_card += "\n<summary>View Model Plot</summary>\n"
        path_to_plot = "./model.png"
        model_card += f"\n![Model Image]({path_to_plot})\n"
<<<<<<< HEAD
    model_card += "\n</details>"

    if (os.path.exists(readme_path) and override_card is True) or not os.path.exists(
        readme_path
    ):
        readme = model_card
        with open(readme_path, "w", encoding="utf-8") as f:
            f.write(readme)


class ValidationCallback(Callback):
    """Callback to test PushtoHubCallback.

    Args:
        model_id: Hub model ID where logs and model are pushed.
        save_strategy: `save_strategy` used in PushtoHubCallback.
        log_path: Path to file where training logs will be written.
        api_endpoint: The API endpoint used in PushtoHubCallback.
        num_epochs: If "epoch" `save_strategy` is used, the number of epochs model is trained.
        save_steps: The number of steps between saves when using the "steps" `save_strategy`.
    """

    def __init__(
        self,
        model_id: str,
        save_strategy: str,
        log_path: str,
        api_endpoint: str,
        num_epochs: Optional[int] = None,
        save_steps: Optional[int] = None,
    ):
        super().__init__()
        self.model_id = model_id
        self.api = HfApi(endpoint=api_endpoint)
        self.save_strategy = save_strategy
        self.log_path = log_path
        self.num_epochs = num_epochs
        self.save_steps = save_steps

    def on_epoch_end(self, epoch, logs=None):
        if self.save_strategy == "epoch":
            info = self.api.model_info(repo_id=self.model_id)
            with open(self.log_path, "a+") as f:
                if epoch == self.num_epochs - 1:
                    f.write(f"{info.lastModified}")
                else:
                    f.write(f"{info.lastModified}\n")

    def on_train_batch_end(self, batch, logs=None):
        if self.save_strategy == "steps" and (batch + 1) % self.save_steps == 0:
            info = self.api.model_info(repo_id=self.model_id)
            with open(self.log_path, "a+") as f:
                f.write(f"{info.lastModified}\n")

    def on_train_end(self, logs=None):
        if self.save_strategy == "end_of_training":
            info = self.api.model_info(repo_id=self.model_id)
            with open(self.log_path, "a+") as f:
                f.write(f"{info.lastModified}")


class PushToHubCallback(Callback):
    """
    Callback that will periodically save and push Keras models to the Hugging Face Hub. By default, it pushes once per epoch, but this can
    be changed with the `save_strategy` argument.
    ```py
    push_to_hub_callback = PushToHubCallbackKeras(
        repo_path_or_name="gpt5-7xlarge"
    )
    model.fit(train_dataset, callbacks=[push_to_hub_callback])
    ```
    Args:
        save_strategy (:obj:`str`, `optional`, defaults to `"epoch"`):
            The checkpoint save strategy to adopt during training. Possible values are:
                - `"end_of_training"`: Save is done at the end of training run.
                - `"epoch"`: Save is done at the end of each epoch.
                - `"steps"`: Save is done every `save_steps`.
        save_steps (:obj:`int`, `optional`):
            The number of steps between saves when using the "steps" `save_strategy`.
        repo_path_or_name (:obj:`str`, `optional`):
            Can either be a repository name for your model in the Hub or a path to a local folder (in
            which case the repository will have the name of that local folder). If not specified, will default to
            the name given by :obj:`repo_url` and a local directory with that name will be created.
        repo_url (:obj:`str`, `optional`):
            Specify this in case you want to push to an existing repository in the hub. If unspecified, a new
            repository will be created in your namespace (unless you specify an :obj:`organization`) with
            :obj:`repo_name`.
        token (:obj:`str`, `optional`):
            The token to use to push the model to the Hub. Will default to the token in the cache folder obtained with
            `huggingface-cli login`.
        api_endpoint (:obj:`str`, `optional`):
            The API endpoint to use when pushing the model to the hub.
        organization (:obj:`str`, `optional`):
            Organization in which you want to push your model (you must be a member of the organization).
        git_user (:obj:`str`, `optional`):
            will override the ``git config user.name`` for committing and pushing files to the hub.
        git_email (:obj:`str`, `optional`):
            will override the ``git config user.email`` for committing and pushing files to the hub.
        task_name (:obj:`str`, `optional`):
            Name of the task the model was trained on. See the available tasks at https://github.com/huggingface/huggingface_hub/blob/main/js/src/lib/interfaces/Types.ts.
        plot_model (:obj:`bool`):
            Setting this to `True` will plot the model and put it in the model card. Requires graphviz and pydot to be installed.
        include_optimizer (:obj:`bool`, `optional`):
            Whether or not to include optimizer during serialization.
        model_save_kwargs(:obj:`dict`, `optional`):
            model_save_kwargs will be passed to tf.keras.models.save_model() through save_pretrained_keras().
    """

    def __init__(
        self,
        save_strategy: Optional[str] = "epoch",
        save_steps: Optional[int] = None,
        repo_path_or_name: Optional[str] = None,
        repo_url: Optional[str] = None,
        token: Optional[str] = None,
        api_endpoint: Optional[str] = None,
        organization: Optional[str] = None,
        git_user: Optional[str] = None,
        git_email: Optional[str] = None,
        task_name: Optional[str] = None,
        plot_model: Optional[bool] = True,
        include_optimizer: Optional[bool] = True,
        **model_save_kwargs,
    ):
        super().__init__()
        self.save_strategy = save_strategy
        self.save_steps = save_steps
        self.plot_model = plot_model
        self.include_optimizer = include_optimizer
        self.task_name = task_name
        self.last_job = None
        self.model_save_kwargs = model_save_kwargs

        if repo_path_or_name is None and repo_url is None:
            raise ValueError(
                "You need to specify a `repo_path_or_name` or a `repo_url`."
            )

        if not isinstance(token, str):
            token = HfFolder.get_token()

        if token is None:
            raise ValueError(
                "You must login to the Hugging Face hub in your CLI by typing `huggingface-cli login` and "
                "entering your token. Alternatively, you can pass your own token as the"
                "`token` argument or use notebook_login() if you're logging in from a notebook."
            )

        if repo_path_or_name is None:
            self.repo_path_or_name = repo_url.split("/")[-1]
        else:
            self.repo_path_or_name = repo_path_or_name

        if repo_url is None and not os.path.exists(self.repo_path_or_name):
            repo_name = Path(self.repo_path_or_name).name
            repo_url = HfApi(endpoint=api_endpoint).create_repo(
                repo_name,
                token=token,
                organization=organization,
                repo_type=None,
                exist_ok=True,
            )

        self.repo = Repository(
            self.repo_path_or_name,
            clone_from=repo_url,
            use_auth_token=token,
            git_user=git_user,
            git_email=git_email,
        )
        self.repo.git_pull()

    def on_train_batch_end(self, batch, logs=None):
        if self.save_strategy == "steps" and batch + 1 % self.save_steps == 0:
            if self.last_job is not None and not self.last_job.is_done:
                logger.info("Waiting for existing upload to finish...")
                while not self.last_job.is_done:
                    time.sleep(1)
            save_pretrained_keras(
                self.model,
                self.repo_path_or_name,
                include_optimizer=self.include_optimizer,
                plot_model=self.plot_model,
                task_name=self.task_name,
                override_card=True,
                **self.model_save_kwargs,
            )
            self.repo.git_add(auto_lfs_track=True)
            _, self.last_job = self.repo.push_to_hub(
                commit_message=f"Training in progress batch {batch}", blocking=False
            )

    def on_epoch_end(self, epoch, logs=None):
        if self.save_strategy == "epoch":
            if self.last_job is not None and not self.last_job.is_done:
                while not self.last_job.is_done:
                    time.sleep(1)
            save_pretrained_keras(
                self.model,
                self.repo_path_or_name,
                include_optimizer=self.include_optimizer,
                plot_model=self.plot_model,
                task_name=self.task_name,
                override_card=True,
                **self.model_save_kwargs,
            )

            self.repo.git_add(auto_lfs_track=True)
            _, self.last_job = self.repo.push_to_hub(
                commit_message=f"Training in progress epoch {epoch}", blocking=False
            )

    def on_train_end(self, logs=None):
        if self.last_job is not None and not self.last_job.is_done:
            while not self.last_job.is_done:
                time.sleep(1)
        save_pretrained_keras(
            self.model,
            self.repo_path_or_name,
            include_optimizer=self.include_optimizer,
            plot_model=self.plot_model,
            task_name=self.task_name,
            override_card=True,
            **self.model_save_kwargs,
        )
        self.repo.git_add(auto_lfs_track=True)
        self.repo.push_to_hub(commit_message="End of training", blocking=True)
=======
        model_card += "\n</details>"

    if os.path.exists(readme_path):
        with open(readme_path, "r", encoding="utf8") as f:
            readme = f.read()
    else:
        readme = model_card
    with open(readme_path, "w", encoding="utf-8") as f:
        f.write(readme)
>>>>>>> 6dac5f45


def save_pretrained_keras(
    model,
    save_directory: str,
    config: Optional[Dict[str, Any]] = None,
    include_optimizer: Optional[bool] = False,
    plot_model: Optional[bool] = True,
    task_name: Optional[str] = None,
<<<<<<< HEAD
    override_card: Optional[bool] = False,
=======
>>>>>>> 6dac5f45
    **model_save_kwargs,
):
    """Saves a Keras model to save_directory in SavedModel format. Use this if you're using the Functional or Sequential APIs.

    model:
        The Keras model you'd like to save. The model must be compiled and built.
    save_directory (:obj:`str`):
        Specify directory in which you want to save the Keras model.
    config (:obj:`dict`, `optional`):
        Configuration object to be saved alongside the model weights.
    include_optimizer(:obj:`bool`, `optional`):
        Whether or not to include optimizer in serialization.
    task_name (:obj:`str`, `optional`):
        Name of the task the model was trained on. See the available tasks at https://github.com/huggingface/huggingface_hub/blob/main/js/src/lib/interfaces/Types.ts.
    plot_model (:obj:`bool`):
        Setting this to `True` will plot the model and put it in the model card. Requires graphviz and pydot to be installed.
<<<<<<< HEAD
    override_card:
        Whether or not to override the model card. Is set to True when called from callback.
=======
>>>>>>> 6dac5f45
    model_save_kwargs(:obj:`dict`, `optional`):
        model_save_kwargs will be passed to tf.keras.models.save_model().
    """
    if is_tf_available():
        import tensorflow as tf
    else:
        raise ImportError(
            "Called a Tensorflow-specific function but could not import it."
        )

    if not model.built:
        raise ValueError("Model should be built before trying to save")

    os.makedirs(save_directory, exist_ok=True)

    # saving config
    if config:
        if not isinstance(config, dict):
            raise RuntimeError(
                f"Provided config to save_pretrained_keras should be a dict. Got: '{type(config)}'"
            )
        path = os.path.join(save_directory, CONFIG_NAME)
        with open(path, "w") as f:
            json.dump(config, f)

    _create_model_card(model, save_directory, plot_model, task_name)
    tf.keras.models.save_model(
        model, save_directory, include_optimizer=include_optimizer, **model_save_kwargs
    )


def from_pretrained_keras(*args, **kwargs):
    return KerasModelHubMixin.from_pretrained(*args, **kwargs)


def push_to_hub_keras(
    model,
    repo_path_or_name: Optional[str] = None,
    repo_url: Optional[str] = None,
    log_dir: Optional[str] = None,
    commit_message: Optional[str] = "Add model",
    organization: Optional[str] = None,
    private: Optional[bool] = None,
    api_endpoint: Optional[str] = None,
    use_auth_token: Optional[Union[bool, str]] = True,
    git_user: Optional[str] = None,
    git_email: Optional[str] = None,
    config: Optional[dict] = None,
    include_optimizer: Optional[bool] = False,
    task_name: Optional[str] = None,
    plot_model: Optional[bool] = True,
    **model_save_kwargs,
):
    """
    Upload model checkpoint files to the Hugging Face Hub while synchronizing a local clone of the repo in
    :obj:`repo_path_or_name`.

    Parameters:
        model:
            The Keras model you'd like to push to the hub. The model must be compiled and built.
        repo_path_or_name (:obj:`str`, `optional`):
            Can either be a repository name for your model in the Hub or a path to a local folder (in
            which case the repository will have the name of that local folder). If not specified, will default to
            the name given by :obj:`repo_url` and a local directory with that name will be created.
        repo_url (:obj:`str`, `optional`):
            Specify this in case you want to push to an existing repository in the hub. If unspecified, a new
            repository will be created in your namespace (unless you specify an :obj:`organization`) with
            :obj:`repo_name`.
        log_dir (:obj:`str`, `optional`):
            TensorBoard logging directory to be pushed. The Hub automatically hosts
            and displays a TensorBoard instance if log files are included in the repository.
        commit_message (:obj:`str`, `optional`):
            Message to commit while pushing. Will default to :obj:`"add model"`.
        organization (:obj:`str`, `optional`):
            Organization in which you want to push your model (you must be a member of this
            organization).
        private (:obj:`bool`, `optional`):
            Whether or not the repository created should be private.
        api_endpoint (:obj:`str`, `optional`):
            The API endpoint to use when pushing the model to the hub.
        use_auth_token (:obj:`bool` or :obj:`str`, `optional`):
            The token to use as HTTP bearer authorization for remote files. If :obj:`True`, will use the token
            generated when running :obj:`transformers-cli login` (stored in :obj:`~/.huggingface`). Will default to
            :obj:`True`.
        git_user (``str``, `optional`):
            will override the ``git config user.name`` for committing and pushing files to the hub.
        git_email (``str``, `optional`):
            will override the ``git config user.email`` for committing and pushing files to the hub.
        config (:obj:`dict`, `optional`):
            Configuration object to be saved alongside the model weights.
        include_optimizer (:obj:`bool`, `optional`):
            Whether or not to include optimizer during serialization.
        task_name (:obj:`str`, `optional`):
            Name of the task the model was trained on. See the available tasks at https://github.com/huggingface/huggingface_hub/blob/main/js/src/lib/interfaces/Types.ts.
        plot_model (:obj:`bool`):
            Setting this to `True` will plot the model and put it in the model card. Requires graphviz and pydot to be installed.
        model_save_kwargs(:obj:`dict`, `optional`):
            model_save_kwargs will be passed to tf.keras.models.save_model().

    Returns:
        The url of the commit of your model in the given repository.
    """

    if repo_path_or_name is None and repo_url is None:
        raise ValueError("You need to specify a `repo_path_or_name` or a `repo_url`.")

    if isinstance(use_auth_token, bool) and use_auth_token:
        token = HfFolder.get_token()
    elif isinstance(use_auth_token, str):
        token = use_auth_token
    else:
        token = None

    if token is None:
        raise ValueError(
            "You must login to the Hugging Face hub on this computer by typing `huggingface-cli login` and "
            "entering your credentials to use `use_auth_token=True`. Alternatively, you can pass your own "
            "token as the `use_auth_token` argument."
        )

    if repo_path_or_name is None:
        repo_path_or_name = repo_url.split("/")[-1]

    # If no URL is passed and there's no path to a directory containing files, create a repo
    if repo_url is None and not os.path.exists(repo_path_or_name):
        repo_name = Path(repo_path_or_name).name
        repo_url = HfApi(endpoint=api_endpoint).create_repo(
            repo_name,
            token=token,
            organization=organization,
            private=private,
            repo_type=None,
            exist_ok=True,
        )

    repo = Repository(
        repo_path_or_name,
        clone_from=repo_url,
        use_auth_token=use_auth_token,
        git_user=git_user,
        git_email=git_email,
    )
    repo.git_pull(rebase=True)

    save_pretrained_keras(
        model,
        repo_path_or_name,
        config=config,
        include_optimizer=include_optimizer,
        plot_model=plot_model,
        task_name=task_name,
        **model_save_kwargs,
    )

    if log_dir is not None:
        if os.path.exists(f"{repo_path_or_name}/logs"):
            rmtree(f"{repo_path_or_name}/logs")
        copytree(log_dir, f"{repo_path_or_name}/logs")

    # Commit and push!
    repo.git_add(auto_lfs_track=True)
    repo.git_commit(commit_message)
    return repo.git_push()


class KerasModelHubMixin(ModelHubMixin):
    def __init__(self, *args, **kwargs):
        """
        Mix this class with your keras-model class for ease process of saving & loading from huggingface-hub

        Example::

            >>> from huggingface_hub import KerasModelHubMixin

            >>> class MyModel(tf.keras.Model, KerasModelHubMixin):
            ...    def __init__(self, **kwargs):
            ...        super().__init__()
            ...        self.config = kwargs.pop("config", None)
            ...        self.dummy_inputs = ...
            ...        self.layer = ...
            ...    def call(self, ...)
            ...        return ...

            >>> # Init and compile the model as you normally would
            >>> model = MyModel()
            >>> model.compile(...)
            >>> # Build the graph by training it or passing dummy inputs
            >>> _ = model(model.dummy_inputs)
            >>> # You can save your model like this
            >>> model.save_pretrained("local_model_dir/", push_to_hub=False)
            >>> # Or, you can push to a new public model repo like this
            >>> model.push_to_hub("super-cool-model", git_user="your-hf-username", git_email="you@somesite.com")

            >>> # Downloading weights from hf-hub & model will be initialized from those weights
            >>> model = MyModel.from_pretrained("username/mymodel@main")
        """

    def _save_pretrained(self, save_directory):
        save_pretrained_keras(self, save_directory)

    @classmethod
    def _from_pretrained(
        cls,
        model_id,
        revision,
        cache_dir,
        force_download,
        proxies,
        resume_download,
        local_files_only,
        use_auth_token,
        **model_kwargs,
    ):
        """Here we just call from_pretrained_keras function so both the mixin and functional APIs stay in sync.

        TODO - Some args above aren't used since we are calling snapshot_download instead of hf_hub_download.
        """
        if is_tf_available():
            import tensorflow as tf
        else:
            raise ImportError(
                "Called a Tensorflow-specific function but could not import it."
            )

        # TODO - Figure out what to do about these config values. Config is not going to be needed to load model
        cfg = model_kwargs.pop("config", None)

        # Root is either a local filepath matching model_id or a cached snapshot
        if not os.path.isdir(model_id):
            storage_folder = snapshot_download(
                repo_id=model_id, revision=revision, cache_dir=cache_dir
            )
        else:
            storage_folder = model_id

        model = tf.keras.models.load_model(storage_folder, **model_kwargs)

        # For now, we add a new attribute, config, to store the config loaded from the hub/a local dir.
        model.config = cfg

        return model<|MERGE_RESOLUTION|>--- conflicted
+++ resolved
@@ -23,10 +23,7 @@
 
 if is_tf_available():
     import tensorflow as tf
-<<<<<<< HEAD
     from tensorflow.keras.callbacks import Callback
-=======
->>>>>>> 6dac5f45
 
 
 def _extract_hyperparameters_from_keras(model):
@@ -107,10 +104,7 @@
     repo_dir: Path,
     plot_model: Optional[bool] = True,
     task_name: Optional[str] = None,
-<<<<<<< HEAD
     override_card: Optional[bool] = False,
-=======
->>>>>>> 6dac5f45
 ):
     """
     Creates a model card for the repository.
@@ -126,28 +120,15 @@
     model_card += "\n## Model description\n\nMore information needed\n"
     model_card += "\n## Intended uses & limitations\n\nMore information needed\n"
     model_card += "\n## Training and evaluation data\n\nMore information needed\n"
-<<<<<<< HEAD
-    model_card += "\n## Training procedure\n"
-    model_card += "\n### Training hyperparameters\n"
-    if hyperparameters is not None:
-=======
     if hyperparameters is not None:
         model_card += "\n## Training procedure\n"
         model_card += "\n### Training hyperparameters\n"
->>>>>>> 6dac5f45
         model_card += "\nThe following hyperparameters were used during training:\n"
         model_card += "\n".join(
             [f"- {name}: {value}" for name, value in hyperparameters.items()]
         )
         model_card += "\n"
-<<<<<<< HEAD
-    else:
-        model_card += "\nMore information needed\n"
-
-    model_card += "\n ## Training Metrics"
-=======
     model_card += "\n ## Training Metrics\n"
->>>>>>> 6dac5f45
     model_card = _write_metrics(model, model_card)
     if plot_model and os.path.exists(f"{repo_dir}/model.png"):
         model_card += "\n ## Model Plot\n"
@@ -155,8 +136,7 @@
         model_card += "\n<summary>View Model Plot</summary>\n"
         path_to_plot = "./model.png"
         model_card += f"\n![Model Image]({path_to_plot})\n"
-<<<<<<< HEAD
-    model_card += "\n</details>"
+        model_card += "\n</details>"
 
     if (os.path.exists(readme_path) and override_card is True) or not os.path.exists(
         readme_path
@@ -383,17 +363,6 @@
         )
         self.repo.git_add(auto_lfs_track=True)
         self.repo.push_to_hub(commit_message="End of training", blocking=True)
-=======
-        model_card += "\n</details>"
-
-    if os.path.exists(readme_path):
-        with open(readme_path, "r", encoding="utf8") as f:
-            readme = f.read()
-    else:
-        readme = model_card
-    with open(readme_path, "w", encoding="utf-8") as f:
-        f.write(readme)
->>>>>>> 6dac5f45
 
 
 def save_pretrained_keras(
@@ -403,10 +372,7 @@
     include_optimizer: Optional[bool] = False,
     plot_model: Optional[bool] = True,
     task_name: Optional[str] = None,
-<<<<<<< HEAD
     override_card: Optional[bool] = False,
-=======
->>>>>>> 6dac5f45
     **model_save_kwargs,
 ):
     """Saves a Keras model to save_directory in SavedModel format. Use this if you're using the Functional or Sequential APIs.
@@ -423,11 +389,8 @@
         Name of the task the model was trained on. See the available tasks at https://github.com/huggingface/huggingface_hub/blob/main/js/src/lib/interfaces/Types.ts.
     plot_model (:obj:`bool`):
         Setting this to `True` will plot the model and put it in the model card. Requires graphviz and pydot to be installed.
-<<<<<<< HEAD
     override_card:
         Whether or not to override the model card. Is set to True when called from callback.
-=======
->>>>>>> 6dac5f45
     model_save_kwargs(:obj:`dict`, `optional`):
         model_save_kwargs will be passed to tf.keras.models.save_model().
     """
